"""Unit tests for the DAO governance class.

"""
from os import environ
import smartpy as sp

# Import the DAO modules
daoTokenModule = sp.io.import_script_from_url("file:contracts/daoToken.py")
daoTreasuryModule = sp.io.import_script_from_url("file:contracts/daoTreasury.py")
daoGovernanceModule = sp.io.import_script_from_url("file:contracts/daoGovernance.py")
representativesModule = sp.io.import_script_from_url("file:contracts/representatives.py")
multisigWalletModule = sp.io.import_script_from_url("file:contracts/multisigWallet_v1.py")


class Recipient(sp.Contract):
    """This contract simulates a user that can recive tez transfers.

    It should only be used to test that tez transfers are sent correctly.

    """

    def __init__(self):
        """Initializes the contract.

        """
        self.init()

    @sp.entry_point
    def default(self, unit):
        """Default entrypoint that allows receiving tez transfers in the same
        way as one would do with a normal tz wallet.

        """
        # Define the input parameter data type
        sp.set_type(unit, sp.TUnit)

        # Do nothing, just receive tez
        pass


def get_test_environment(vote_weight_mode="linear", decimals=1):
    # Initialize the test scenario
    scenario = sp.test_scenario()

    # Create the test accounts
    admin = sp.test_account("admin")
    user1 = sp.test_account("user1")
    user2 = sp.test_account("user2")
    user3 = sp.test_account("user3")
    user4 = sp.test_account("user4")
    user5 = sp.test_account("user5")
    user6 = sp.test_account("user6")
    external_user = sp.test_account("external_user")

    # Initialize the DAO token FA2 contract
    token = daoTokenModule.DAOToken(
        administrator=admin.address,
        metadata=sp.utils.metadata_of_url("ipfs://aaa"),
        token_metadata=sp.utils.bytes_of_string("ipfs://bbb"),
        max_supply=2000 * decimals,
        max_share=500 * decimals)
    scenario += token

    # Initialize the DAO treasury contract
    treasury = daoTreasuryModule.DAOTreasury(
        metadata=sp.utils.metadata_of_url("ipfs://ccc"),
        dao=admin.address)
    treasury.set_initial_balance(sp.tez(10))
    scenario += treasury

    # Initialize the representatives contract
    representatives = representativesModule.Representatives(
        metadata=sp.utils.metadata_of_url("ipfs://ddd"),
        representatives={
            user1.address: "community1",
            user2.address: "community2",
            user3.address: "community3",
            user6.address: "community4"},
        minimum_votes=2,
        expiration_time=3)
    scenario += representatives

    # Initialize the DAO guardians contract
    guardians = multisigWalletModule.MultisigWallet(
        metadata=sp.utils.metadata_of_url("ipfs://eee"),
        users=sp.set([user4.address, user5.address]),
        minimum_votes=2,
        expiration_time=3)
    scenario += guardians

    # Initialize the DAO governance contract
    dao = daoGovernanceModule.DAOGovernance(
        metadata=sp.utils.metadata_of_url("ipfs://fff"),
        administrator=admin.address,
        treasury=treasury.address,
        token=token.address,
        representatives=representatives.address,
        guardians=guardians.address,
        quorum=800,
        governance_parameters=sp.record(
            vote_method=sp.variant(vote_weight_mode, sp.unit),
            vote_period=5,
            wait_period=2,
            escrow_amount=10 * decimals,
            escrow_return=40,
            min_amount=1,
            supermajority=60,
            representatives_share=30,
            quorum_update_period=3,
            quorum_update=20,
            quorum_max_change=20,
            min_quorum=100,
            max_quorum=1300))
    scenario += dao

    # Update the treasury DAO contract address
    treasury.set_dao(dao.address).run(sender=admin)

    # Add the DAO treasury and DAO governance contracts as maximum share exceptions
    token.add_max_share_exception(treasury.address).run(sender=admin)
    token.add_max_share_exception(dao.address).run(sender=admin)

    # Mint all the DAO tokens and assign them to the users and the treasury
    token.mint([
        sp.record(to_=user1.address, token_id=0, amount=100 * decimals),
        sp.record(to_=user2.address, token_id=0, amount=200 * decimals),
        sp.record(to_=user3.address, token_id=0, amount=300 * decimals),
        sp.record(to_=user4.address, token_id=0, amount=400 * decimals),
        sp.record(to_=user5.address, token_id=0, amount=5 * decimals),
        sp.record(to_=user6.address, token_id=0, amount=5 * decimals),
        sp.record(to_=treasury.address, token_id=0, amount=990 * decimals)]).run(sender=admin)

    # Add the DAO as operator to the users tokens
    token.update_operators([sp.variant("add_operator", sp.record(
        owner=user1.address, operator=dao.address, token_id=0))]).run(sender=user1)
    token.update_operators([sp.variant("add_operator", sp.record(
        owner=user2.address, operator=dao.address, token_id=0))]).run(sender=user2)
    token.update_operators([sp.variant("add_operator", sp.record(
        owner=user3.address, operator=dao.address, token_id=0))]).run(sender=user3)
    token.update_operators([sp.variant("add_operator", sp.record(
        owner=user4.address, operator=dao.address, token_id=0))]).run(sender=user4)
    token.update_operators([sp.variant("add_operator", sp.record(
        owner=user5.address, operator=dao.address, token_id=0))]).run(sender=user5)
    token.update_operators([sp.variant("add_operator", sp.record(
        owner=user6.address, operator=dao.address, token_id=0))]).run(sender=user6)

    # Save all the variables in a test environment dictionary
    testEnvironment = {
        "scenario": scenario,
        "admin": admin,
        "user1": user1,
        "user2": user2,
        "user3": user3,
        "user4": user4,
        "user5": user5,
        "user6": user6,
        "external_user": external_user,
        "token": token,
        "treasury": treasury,
        "representatives": representatives,
        "guardians": guardians,
        "dao": dao}

    return testEnvironment


@sp.add_test(name="Test text proposal")
def test_text_proposal():
    # Get the test environment
    testEnvironment = get_test_environment()
    scenario = testEnvironment["scenario"]
    admin = testEnvironment["admin"]
    user1 = testEnvironment["user1"]
    user2 = testEnvironment["user2"]
    user3 = testEnvironment["user3"]
    user4 = testEnvironment["user4"]
    user5 = testEnvironment["user5"]
    user6 = testEnvironment["user6"]
    external_user = testEnvironment["external_user"]
    token = testEnvironment["token"]
    treasury = testEnvironment["treasury"]
    representatives = testEnvironment["representatives"]
    guardians = testEnvironment["guardians"]
    dao = testEnvironment["dao"]

    # Check that the initial contract storage information is correct
    scenario.verify(dao.data.metadata[""] == sp.utils.bytes_of_string("ipfs://fff"))
    scenario.verify(dao.data.administrator == admin.address)
    scenario.verify(dao.data.treasury == treasury.address)
    scenario.verify(dao.data.token == token.address)
    scenario.verify(dao.data.representatives == representatives.address)
    scenario.verify(dao.data.guardians == guardians.address)
    scenario.verify(dao.data.quorum == 800)
    scenario.verify(dao.data.last_quorum_update == sp.timestamp(0))
    scenario.verify(dao.data.gp_counter == 1)
    scenario.verify(dao.data.counter == 0)

    # Check that non-DAO members cannot create proposals
    proposal_title = sp.utils.bytes_of_string("Dummy title")
    proposal_description = sp.utils.bytes_of_string("Dummy description")
    proposal_kind = sp.variant("text", sp.unit)
    dao.create_proposal(
        title=proposal_title,
        description=proposal_description,
        kind=proposal_kind).run(
            valid=False, sender=external_user, now=sp.timestamp(100), exception="DAO_NOT_MEMBER")

    # Check that members with less tokens than the escrow cannot create proposals
    dao.create_proposal(
        title=proposal_title,
        description=proposal_description,
        kind=proposal_kind).run(
            valid=False, sender=user5, now=sp.timestamp(100), exception="FA2_INSUFFICIENT_BALANCE")

    # User 4 creates a proposal
    dao.create_proposal(
        title=proposal_title,
        description=proposal_description,
        kind=proposal_kind).run(
            sender=user4, level=10, now=sp.timestamp(100))

    # Check that the contract information has been updated
    scenario.verify(dao.data.proposals[0].title == proposal_title)
    scenario.verify(dao.data.proposals[0].description == proposal_description)
    scenario.verify(dao.data.proposals[0].kind.is_variant("text"))
    scenario.verify(dao.data.proposals[0].issuer == user4.address)
    scenario.verify(dao.data.proposals[0].timestamp == sp.timestamp(100))
    scenario.verify(dao.data.proposals[0].level == 10)
    scenario.verify(dao.data.proposals[0].quorum == dao.data.quorum)
    scenario.verify(dao.data.proposals[0].gp_index == 0)
    scenario.verify(dao.data.proposals[0].status.is_variant("open"))
    scenario.verify(dao.data.counter == 1)

    # Check that the tokens in escrow have been transferred
    scenario.verify(token.data.ledger[user4.address] == 400 - 10)
    scenario.verify(token.data.ledger[dao.address] == 10)

    # Check that it's not possible to vote an innexisting proposal
    dao.representatives_vote(proposal_id=1, vote=sp.variant("abstain", sp.unit)).run(
        valid=False, sender=user1, now=sp.timestamp(200), level=20, exception="DAO_INEXISTENT_PROPOSAL")
    dao.token_vote(proposal_id=1, vote=sp.variant("abstain", sp.unit), max_checkpoints=sp.none).run(
        valid=False, sender=user1, now=sp.timestamp(200), level=20, exception="DAO_INEXISTENT_PROPOSAL")

    # Check that it's not possible to vote without tokens
    dao.token_vote(proposal_id=0, vote=sp.variant("abstain", sp.unit), max_checkpoints=sp.none).run(
        valid=False, sender=external_user, now=sp.timestamp(200), level=20, exception="DAO_INSUFICIENT_BALANCE")

    # User 1 votes as representative
    dao.representatives_vote(proposal_id=0, vote=sp.variant("abstain", sp.unit)).run(
        sender=user1, now=sp.timestamp(200), level=20)

    # Check that the contract information has been updated
    scenario.verify(dao.data.proposals[0].representatives_votes.total == 1)
    scenario.verify(dao.data.proposals[0].representatives_votes.positive == 0)
    scenario.verify(dao.data.proposals[0].representatives_votes.negative == 0)
    scenario.verify(dao.data.proposals[0].representatives_votes.abstain == 1)
    scenario.verify(dao.data.proposals[0].representatives_votes.participation == 1)
    scenario.verify(dao.data.representatives_votes[(0, "community1")].is_variant("abstain"))

    # Check that it's not possible to vote twice
    dao.representatives_vote(proposal_id=0, vote=sp.variant("yes", sp.unit)).run(
        valid=False, sender=user1, now=sp.timestamp(250), level=25, exception="DAO_ALREADY_VOTED")

    # Check that the representative can also vote with their tokens
    dao.token_vote(proposal_id=0, vote=sp.variant("yes", sp.unit), max_checkpoints=sp.none).run(
        sender=user1, now=sp.timestamp(250), level=25)

    # User 2 votes as representative
    dao.representatives_vote(proposal_id=0, vote=sp.variant("yes", sp.unit)).run(
        sender=user2, now=sp.timestamp(300), level=30)

    # Check that non representatives cannot vote as representatives
    dao.representatives_vote(proposal_id=0, vote=sp.variant("yes", sp.unit)).run(
        valid=False, sender=user4, now=sp.timestamp(400), level=40, exception="REPS_NOT_REPRESENTATIVE")

    # User 3, 4 and 5 vote as normal users
    dao.token_vote(proposal_id=0, vote=sp.variant("yes", sp.unit), max_checkpoints=sp.none).run(
        sender=user3, now=sp.timestamp(400), level=40)
    dao.token_vote(proposal_id=0, vote=sp.variant("yes", sp.unit), max_checkpoints=sp.none).run(
        sender=user4, now=sp.timestamp(400), level=40)
    dao.token_vote(proposal_id=0, vote=sp.variant("no", sp.unit), max_checkpoints=sp.none).run(
        sender=user5, now=sp.timestamp(400), level=40)

    # Check that the contract information has been updated
    scenario.verify(dao.data.proposals[0].representatives_votes.total == 2)
    scenario.verify(dao.data.proposals[0].representatives_votes.positive == 1)
    scenario.verify(dao.data.proposals[0].representatives_votes.negative == 0)
    scenario.verify(dao.data.proposals[0].representatives_votes.abstain == 1)
    scenario.verify(dao.data.proposals[0].representatives_votes.participation == 2)
    scenario.verify(dao.data.proposals[0].token_votes.total == 100 + 300 + 400 + 5)
    scenario.verify(dao.data.proposals[0].token_votes.positive == 100 + 300 + 400)
    scenario.verify(dao.data.proposals[0].token_votes.negative == 5)
    scenario.verify(dao.data.proposals[0].token_votes.abstain == 0)
    scenario.verify(dao.data.proposals[0].token_votes.participation == 4)
    scenario.verify(dao.data.representatives_votes[(0, "community1")].is_variant("abstain"))
    scenario.verify(dao.data.representatives_votes[(0, "community2")].is_variant("yes"))
    scenario.verify(dao.data.token_votes[(0, user1.address)].vote.is_variant("yes"))
    scenario.verify(dao.data.token_votes[(0, user1.address)].weight == 100)
    scenario.verify(dao.data.token_votes[(0, user3.address)].vote.is_variant("yes"))
    scenario.verify(dao.data.token_votes[(0, user3.address)].weight == 300)
    scenario.verify(dao.data.token_votes[(0, user4.address)].vote.is_variant("yes"))
    scenario.verify(dao.data.token_votes[(0, user4.address)].weight == 400)
    scenario.verify(dao.data.token_votes[(0, user5.address)].vote.is_variant("no"))
    scenario.verify(dao.data.token_votes[(0, user5.address)].weight == 5)

    # Check that it's not possible to evaluate the proposal results before is closed
    dao.evaluate_voting_result(0).run(
        valid=False, sender=user1, now=sp.timestamp(500), level=50, exception="DAO_OPEN_PROPOSAL")

    # Check that only DAO members can evaluate the proposal results
    dao.evaluate_voting_result(0).run(
        valid=False, sender=external_user, now=sp.timestamp(101).add_days(5), level=60, exception="DAO_NOT_MEMBER")

    # Check that it's not possible to vote when the proposal is closed
    dao.representatives_vote(proposal_id=0, vote=sp.variant("yes", sp.unit)).run(
        valid=False, sender=user6, now=sp.timestamp(101).add_days(5), level=50, exception="DAO_CLOSED_PROPOSAL")
    dao.token_vote(proposal_id=0, vote=sp.variant("yes", sp.unit), max_checkpoints=sp.none).run(
        valid=False, sender=user6, now=sp.timestamp(101).add_days(5), level=50, exception="DAO_CLOSED_PROPOSAL")

    # Check that it's not possible to evaluate an innexisting proposal
    dao.evaluate_voting_result(1).run(
        valid=False, sender=user1, now=sp.timestamp(101).add_days(5), level=60, exception="DAO_INEXISTENT_PROPOSAL")

    # Check that it's not possible to execute a proposal that is not yet approved
    dao.execute_proposal(0).run(
        valid=False, sender=user1, exception="DAO_STATUS_NOT_APPROVED")

    # Check that it's not possible to execute an innexisting proposal
    dao.execute_proposal(1).run(
        valid=False, sender=user1, exception="DAO_INEXISTENT_PROPOSAL")

    # Evaluate the proposal results
    dao.evaluate_voting_result(0).run(
        sender=user1, now=sp.timestamp(101).add_days(5), level=60)

    # Check that the contract information has been updated
    scenario.verify(dao.data.proposals[0].status.is_variant("approved"))
    scenario.verify(dao.data.quorum == int(800 * 0.8 + (100 + 300 + 400 + 5 + 800 * 0.3) * 0.2))
    scenario.verify(dao.data.last_quorum_update == sp.timestamp(101).add_days(5))

    # Check that the tokens in escrow have been transferred back to user 4
    scenario.verify(token.data.ledger[user4.address] == 400)
    scenario.verify(token.data.ledger[dao.address] == 0)

    # Check that it's not possible to execute a proposal before the wating time
    # has passed
    dao.execute_proposal(0).run(
        valid=False, sender=user1, now=sp.timestamp(101).add_days(5 + 1), exception="DAO_WAITING_PROPOSAL")

    # Check that only DAO members can execute the proposal
    dao.execute_proposal(0).run(
        valid=False, sender=external_user, now=sp.timestamp(101).add_days(5 + 2), exception="DAO_NOT_MEMBER")

    # Execute the proposal
    dao.execute_proposal(0).run(sender=user1, now=sp.timestamp(101).add_days(5 + 2))

    # Check that the contract information has been updated
    scenario.verify(dao.data.proposals[0].status.is_variant("executed"))

    # Check that it's not possible to execute twice the proposal
    dao.execute_proposal(0).run(
        valid=False, sender=user1, now=sp.timestamp(101).add_days(5 + 2), exception="DAO_STATUS_NOT_APPROVED")


@sp.add_test(name="Test transfer mutez proposal")
def test_transfer_mutez_proposal():
    # Get the test environment
    testEnvironment = get_test_environment()
    scenario = testEnvironment["scenario"]
    user1 = testEnvironment["user1"]
    user2 = testEnvironment["user2"]
    user3 = testEnvironment["user3"]
    user4 = testEnvironment["user4"]
    user5 = testEnvironment["user5"]
    token = testEnvironment["token"]
    treasury = testEnvironment["treasury"]
    dao = testEnvironment["dao"]

    # Create the recipient contracts and add them to the test scenario
    recipient1 = Recipient()
    recipient2 = Recipient()
    scenario += recipient1
    scenario += recipient2

    # User 4 creates a proposal
    proposal_title = sp.utils.bytes_of_string("Dummy title")
    proposal_description = sp.utils.bytes_of_string("Dummy description")
    mutez_transfers = [
        sp.record(amount=sp.tez(1), destination=recipient1.address),
        sp.record(amount=sp.tez(2), destination=recipient2.address)]
    proposal_kind = sp.variant("transfer_mutez", mutez_transfers)
    dao.create_proposal(
        title=proposal_title,
        description=proposal_description,
        kind=proposal_kind).run(
            sender=user4, level=10, now=sp.timestamp(100))

    # Check that the contract information has been updated
    scenario.verify(dao.data.proposals[0].title == proposal_title)
    scenario.verify(dao.data.proposals[0].description == proposal_description)
    scenario.verify(dao.data.proposals[0].kind.is_variant("transfer_mutez"))
    scenario.verify(dao.data.proposals[0].issuer == user4.address)
    scenario.verify(dao.data.proposals[0].timestamp == sp.timestamp(100))
    scenario.verify(dao.data.proposals[0].level == 10)
    scenario.verify(dao.data.proposals[0].quorum == dao.data.quorum)
    scenario.verify(dao.data.proposals[0].gp_index == 0)
    scenario.verify(dao.data.proposals[0].status.is_variant("open"))
    scenario.verify(dao.data.gp_counter == 1)
    scenario.verify(dao.data.counter == 1)

    # Check that the tokens in escrow have been transferred
    scenario.verify(token.data.ledger[user4.address] == 400 - 10)
    scenario.verify(token.data.ledger[dao.address] == 10)

    # Users 1 and 2 vote as representatives
    dao.representatives_vote(proposal_id=0, vote=sp.variant("abstain", sp.unit)).run(
        sender=user1, now=sp.timestamp(200), level=20)
    dao.representatives_vote(proposal_id=0, vote=sp.variant("yes", sp.unit)).run(
        sender=user2, now=sp.timestamp(300), level=30)

    # User 3, 4 and 5 vote as normal users
    dao.token_vote(proposal_id=0, vote=sp.variant("yes", sp.unit), max_checkpoints=sp.none).run(
        sender=user3, now=sp.timestamp(400), level=40)
    dao.token_vote(proposal_id=0, vote=sp.variant("yes", sp.unit), max_checkpoints=sp.none).run(
        sender=user4, now=sp.timestamp(400), level=40)
    dao.token_vote(proposal_id=0, vote=sp.variant("no", sp.unit), max_checkpoints=sp.none).run(
        sender=user5, now=sp.timestamp(400), level=40)

    # Evaluate the proposal results
    dao.evaluate_voting_result(0).run(
        sender=user1, now=sp.timestamp(101).add_days(5), level=60)

    # Check that the contract information has been updated
    scenario.verify(dao.data.proposals[0].status.is_variant("approved"))

    # Check that the tokens in escrow have been transferred back to user 4
    scenario.verify(token.data.ledger[user4.address] == 400)
    scenario.verify(token.data.ledger[dao.address] == 0)

    # Execute the proposal
    dao.execute_proposal(0).run(sender=user1, now=sp.timestamp(101).add_days(5 + 2))

    # Check that the contract information has been updated
    scenario.verify(dao.data.proposals[0].status.is_variant("executed"))

    # Check that the tez have been transferred
    scenario.verify(treasury.balance == sp.tez(10) - sp.tez(1) - sp.tez(2))
    scenario.verify(recipient1.balance == sp.tez(1))
    scenario.verify(recipient2.balance == sp.tez(2))


@sp.add_test(name="Test transfer token proposal")
def test_transfer_token_proposal():
    # Get the test environment
    testEnvironment = get_test_environment()
    scenario = testEnvironment["scenario"]
    user1 = testEnvironment["user1"]
    user2 = testEnvironment["user2"]
    user3 = testEnvironment["user3"]
    user4 = testEnvironment["user4"]
    user5 = testEnvironment["user5"]
    external_user = testEnvironment["external_user"]
    token = testEnvironment["token"]
    treasury = testEnvironment["treasury"]
    dao = testEnvironment["dao"]

    # User 4 creates a proposal
    proposal_title = sp.utils.bytes_of_string("Dummy title")
    proposal_description = sp.utils.bytes_of_string("Dummy description")
    token_transfers = sp.set_type_expr(
        sp.record(
            fa2=token.address,
            token_id=sp.nat(0),
            distribution=[
                sp.record(amount=sp.nat(10), destination=user1.address),
                sp.record(amount=sp.nat(20), destination=external_user.address)]),
        t=daoGovernanceModule.DAOGovernance.TOKEN_TRANSFERS_TYPE)
    proposal_kind = sp.variant("transfer_token", token_transfers)
    dao.create_proposal(
        title=proposal_title,
        description=proposal_description,
        kind=proposal_kind).run(
            sender=user4, level=10, now=sp.timestamp(100))

    # Check that the contract information has been updated
    scenario.verify(dao.data.proposals[0].title == proposal_title)
    scenario.verify(dao.data.proposals[0].description == proposal_description)
    scenario.verify(dao.data.proposals[0].kind.is_variant("transfer_token"))
    scenario.verify(dao.data.proposals[0].issuer == user4.address)
    scenario.verify(dao.data.proposals[0].timestamp == sp.timestamp(100))
    scenario.verify(dao.data.proposals[0].level == 10)
    scenario.verify(dao.data.proposals[0].quorum == dao.data.quorum)
    scenario.verify(dao.data.proposals[0].gp_index == 0)
    scenario.verify(dao.data.proposals[0].status.is_variant("open"))
    scenario.verify(dao.data.gp_counter == 1)
    scenario.verify(dao.data.counter == 1)

    # Check that the tokens in escrow have been transferred
    scenario.verify(token.data.ledger[user4.address] == 400 - 10)
    scenario.verify(token.data.ledger[dao.address] == 10)

    # Users 1 and 2 vote as representatives
    dao.representatives_vote(proposal_id=0, vote=sp.variant("abstain", sp.unit)).run(
        sender=user1, now=sp.timestamp(200), level=20)
    dao.representatives_vote(proposal_id=0, vote=sp.variant("yes", sp.unit)).run(
        sender=user2, now=sp.timestamp(300), level=30)

    # User 3, 4 and 5 vote as normal users
    dao.token_vote(proposal_id=0, vote=sp.variant("yes", sp.unit), max_checkpoints=sp.none).run(
        sender=user3, now=sp.timestamp(400), level=40)
    dao.token_vote(proposal_id=0, vote=sp.variant("yes", sp.unit), max_checkpoints=sp.none).run(
        sender=user4, now=sp.timestamp(400), level=40)
    dao.token_vote(proposal_id=0, vote=sp.variant("no", sp.unit), max_checkpoints=sp.none).run(
        sender=user5, now=sp.timestamp(400), level=40)

    # Evaluate the proposal results
    dao.evaluate_voting_result(0).run(
        sender=user1, now=sp.timestamp(101).add_days(5), level=60)

    # Check that the contract information has been updated
    scenario.verify(dao.data.proposals[0].status.is_variant("approved"))

    # Check that the tokens in escrow have been transferred back to user 4
    scenario.verify(token.data.ledger[user4.address] == 400)
    scenario.verify(token.data.ledger[dao.address] == 0)

    # Execute the proposal
    dao.execute_proposal(0).run(sender=user1, now=sp.timestamp(101).add_days(5 + 2))

    # Check that the contract information has been updated
    scenario.verify(dao.data.proposals[0].status.is_variant("executed"))

    # Check that the tokens have been transferred
    scenario.verify(token.data.ledger[treasury.address] == 990 - 10 - 20)
    scenario.verify(token.data.ledger[user1.address] == 100 + 10)
    scenario.verify(token.data.ledger[external_user.address] == 20)


@sp.add_test(name="Test lambda function proposal")
def test_lambda_function_proposal():
    # Get the test environment
    testEnvironment = get_test_environment()
    scenario = testEnvironment["scenario"]
    user1 = testEnvironment["user1"]
    user2 = testEnvironment["user2"]
    user3 = testEnvironment["user3"]
    user4 = testEnvironment["user4"]
    user5 = testEnvironment["user5"]
    token = testEnvironment["token"]
    dao = testEnvironment["dao"]

    # Create a new treasury account
    new_treasury = sp.test_account("new_treasury")

    # Define the lambda function that will set the new treasury address
    def treasury_lambda_function(params):
        sp.set_type(params, sp.TUnit)
        set_treasury_handle = sp.contract(
            sp.TAddress, dao.address, "set_treasury").open_some()
        sp.result([sp.transfer_operation(
            new_treasury.address, sp.mutez(0), set_treasury_handle)])

    # User 4 creates a proposal
    proposal_title = sp.utils.bytes_of_string("Dummy title")
    proposal_description = sp.utils.bytes_of_string("Dummy description")
    proposal_kind = sp.variant("lambda_function", treasury_lambda_function)
    dao.create_proposal(
        title=proposal_title,
        description=proposal_description,
        kind=proposal_kind).run(
            sender=user4, level=10, now=sp.timestamp(100))

    # Check that the contract information has been updated
    scenario.verify(dao.data.proposals[0].title == proposal_title)
    scenario.verify(dao.data.proposals[0].description == proposal_description)
    scenario.verify(dao.data.proposals[0].kind.is_variant("lambda_function"))
    scenario.verify(dao.data.proposals[0].issuer == user4.address)
    scenario.verify(dao.data.proposals[0].timestamp == sp.timestamp(100))
    scenario.verify(dao.data.proposals[0].level == 10)
    scenario.verify(dao.data.proposals[0].quorum == dao.data.quorum)
    scenario.verify(dao.data.proposals[0].gp_index == 0)
    scenario.verify(dao.data.proposals[0].status.is_variant("open"))
    scenario.verify(dao.data.gp_counter == 1)
    scenario.verify(dao.data.counter == 1)

    # Check that the tokens in escrow have been transferred
    scenario.verify(token.data.ledger[user4.address] == 400 - 10)
    scenario.verify(token.data.ledger[dao.address] == 10)

    # Users 1 and 2 vote as representatives
    dao.representatives_vote(proposal_id=0, vote=sp.variant("abstain", sp.unit)).run(
        sender=user1, now=sp.timestamp(200), level=20)
    dao.representatives_vote(proposal_id=0, vote=sp.variant("yes", sp.unit)).run(
        sender=user2, now=sp.timestamp(300), level=30)

    # User 3, 4 and 5 vote as normal users
    dao.token_vote(proposal_id=0, vote=sp.variant("yes", sp.unit), max_checkpoints=sp.none).run(
        sender=user3, now=sp.timestamp(400), level=40)
    dao.token_vote(proposal_id=0, vote=sp.variant("yes", sp.unit), max_checkpoints=sp.none).run(
        sender=user4, now=sp.timestamp(400), level=40)
    dao.token_vote(proposal_id=0, vote=sp.variant("no", sp.unit), max_checkpoints=sp.none).run(
        sender=user5, now=sp.timestamp(400), level=40)

    # Evaluate the proposal results
    dao.evaluate_voting_result(0).run(
        sender=user1, now=sp.timestamp(101).add_days(5), level=60)

    # Check that the contract information has been updated
    scenario.verify(dao.data.proposals[0].status.is_variant("approved"))

    # Check that the tokens in escrow have been transferred back to user 4
    scenario.verify(token.data.ledger[user4.address] == 400)
    scenario.verify(token.data.ledger[dao.address] == 0)

    # Execute the proposal
    dao.execute_proposal(0).run(sender=user1, now=sp.timestamp(101).add_days(5 + 2))

    # Check that the contract information has been updated
    scenario.verify(dao.data.proposals[0].status.is_variant("executed"))

    # Check that the treasury address has been updated
    scenario.verify(dao.data.treasury == new_treasury.address)

    # Define the lambda function that will update DAO governance parameters
    def governance_parameters_lambda_function(params):
        sp.set_type(params, sp.TUnit)
        set_governance_parameters_handle = sp.contract(
            daoGovernanceModule.DAOGovernance.GOVERNANCE_PARAMETERS_TYPE,
            dao.address, "set_governance_parameters").open_some()
        sp.result([sp.transfer_operation(
            sp.record(
                vote_method=sp.variant("linear", sp.unit),
                vote_period=5,
                wait_period=2,
                escrow_amount=20,
                escrow_return=30,
                min_amount=6,
                supermajority=60,
                representatives_share=30,
                quorum_update_period=3,
                quorum_update=20,
                quorum_max_change=20,
                min_quorum=100,
                max_quorum=1300),
            sp.mutez(0),
            set_governance_parameters_handle)])

    # User 1 creates a proposal
    proposal_title = sp.utils.bytes_of_string("Dummy title 2")
    proposal_description = sp.utils.bytes_of_string("Dummy description 2")
    proposal_kind = sp.variant("lambda_function", governance_parameters_lambda_function)
    dao.create_proposal(
        title=proposal_title,
        description=proposal_description,
        kind=proposal_kind).run(
            sender=user1, level=50, now=sp.timestamp(500))

    # Check that the contract information has been updated
    scenario.verify(dao.data.proposals[1].title == proposal_title)
    scenario.verify(dao.data.proposals[1].description == proposal_description)
    scenario.verify(dao.data.proposals[1].kind.is_variant("lambda_function"))
    scenario.verify(dao.data.proposals[1].issuer == user1.address)
    scenario.verify(dao.data.proposals[1].timestamp == sp.timestamp(500))
    scenario.verify(dao.data.proposals[1].level == 50)
    scenario.verify(dao.data.proposals[1].quorum == dao.data.quorum)
    scenario.verify(dao.data.proposals[1].gp_index == 0)
    scenario.verify(dao.data.proposals[1].status.is_variant("open"))
    scenario.verify(dao.data.gp_counter == 1)
    scenario.verify(dao.data.counter == 2)

    # Check that the tokens in escrow have been transferred
    scenario.verify(token.data.ledger[user1.address] == 100 - 10)
    scenario.verify(token.data.ledger[dao.address] == 10)

    # Users 1 and 2 vote as representatives
    dao.representatives_vote(proposal_id=1, vote=sp.variant("abstain", sp.unit)).run(
        sender=user1, now=sp.timestamp(600), level=60)
    dao.representatives_vote(proposal_id=1, vote=sp.variant("yes", sp.unit)).run(
        sender=user2, now=sp.timestamp(700), level=70)

    # User 3, 4 and 5 vote as normal users
    dao.token_vote(proposal_id=1, vote=sp.variant("yes", sp.unit), max_checkpoints=sp.none).run(
        sender=user3, now=sp.timestamp(800), level=80)
    dao.token_vote(proposal_id=1, vote=sp.variant("yes", sp.unit), max_checkpoints=sp.none).run(
        sender=user4, now=sp.timestamp(900), level=90)
    dao.token_vote(proposal_id=1, vote=sp.variant("no", sp.unit), max_checkpoints=sp.none).run(
        sender=user5, now=sp.timestamp(1000), level=100)

    # Evaluate the proposal results
    dao.evaluate_voting_result(1).run(
        sender=user1, now=sp.timestamp(501).add_days(5), level=110)

    # Check that the contract information has been updated
    scenario.verify(dao.data.proposals[1].status.is_variant("approved"))

    # Check that the tokens in escrow have been transferred back to user 4
    scenario.verify(token.data.ledger[user1.address] == 100)
    scenario.verify(token.data.ledger[dao.address] == 0)

    # Execute the proposal
    dao.execute_proposal(1).run(sender=user1, now=sp.timestamp(501).add_days(5 + 2))

    # Check that the contract information has been updated
    scenario.verify(dao.data.proposals[1].status.is_variant("executed"))

    # Check that the DAO governance parameters has been updated
    scenario.verify(dao.data.governance_parameters[1].escrow_amount == 20)
    scenario.verify(dao.data.governance_parameters[1].min_amount == 6)

    # Create a new representatives account
    new_representatives = sp.test_account("new_representatives")

    # Define the lambda function that will set the new representatives address
    def representatives_lambda_function(params):
        sp.set_type(params, sp.TUnit)
        set_representatives_handle = sp.contract(
            sp.TAddress, dao.address, "set_representatives").open_some()
        sp.result([sp.transfer_operation(
            new_representatives.address, sp.mutez(0), set_representatives_handle)])

    # User 2 creates a proposal
    proposal_title = sp.utils.bytes_of_string("Dummy title 3")
    proposal_description = sp.utils.bytes_of_string("Dummy description 3")
    proposal_kind = sp.variant("lambda_function", representatives_lambda_function)
    dao.create_proposal(
        title=proposal_title,
        description=proposal_description,
        kind=proposal_kind).run(
            sender=user2, level=100, now=sp.timestamp(1000))

    # Check that the contract information has been updated
    scenario.verify(dao.data.proposals[2].title == proposal_title)
    scenario.verify(dao.data.proposals[2].description == proposal_description)
    scenario.verify(dao.data.proposals[2].kind.is_variant("lambda_function"))
    scenario.verify(dao.data.proposals[2].issuer == user2.address)
    scenario.verify(dao.data.proposals[2].timestamp == sp.timestamp(1000))
    scenario.verify(dao.data.proposals[2].level == 100)
    scenario.verify(dao.data.proposals[2].quorum == dao.data.quorum)
    scenario.verify(dao.data.proposals[2].gp_index == 1)
    scenario.verify(dao.data.proposals[2].status.is_variant("open"))
    scenario.verify(dao.data.gp_counter == 2)
    scenario.verify(dao.data.counter == 3)

    # Check that the tokens in escrow have been transferred
    scenario.verify(token.data.ledger[user2.address] == 200 - 20)
    scenario.verify(token.data.ledger[dao.address] == 20)

    # Users 1 and 2 vote as representatives
    dao.representatives_vote(proposal_id=2, vote=sp.variant("abstain", sp.unit)).run(
        sender=user1, now=sp.timestamp(1600), level=160)
    dao.representatives_vote(proposal_id=2, vote=sp.variant("yes", sp.unit)).run(
        sender=user2, now=sp.timestamp(1700), level=170)

    # User 3, 4 and 5 vote as normal users
    dao.token_vote(proposal_id=2, vote=sp.variant("yes", sp.unit), max_checkpoints=sp.none).run(
        sender=user3, now=sp.timestamp(1800), level=180)
    dao.token_vote(proposal_id=2, vote=sp.variant("yes", sp.unit), max_checkpoints=sp.none).run(
        sender=user4, now=sp.timestamp(1900), level=190)
    dao.token_vote(proposal_id=2, vote=sp.variant("no", sp.unit), max_checkpoints=sp.none).run(
        valid=False, sender=user5, now=sp.timestamp(2000), level=200)

    # Evaluate the proposal results
    dao.evaluate_voting_result(2).run(
        sender=user1, now=sp.timestamp(1001).add_days(5), level=210)

    # Check that the contract information has been updated
    scenario.verify(dao.data.proposals[2].status.is_variant("approved"))

    # Check that the tokens in escrow have been transferred back to user 4
    scenario.verify(token.data.ledger[user2.address] == 200)
    scenario.verify(token.data.ledger[dao.address] == 0)

    # Execute the proposal
    dao.execute_proposal(2).run(sender=user1, now=sp.timestamp(1001).add_days(5 + 2))

    # Check that the contract information has been updated
    scenario.verify(dao.data.proposals[2].status.is_variant("executed"))

    # Check that the representatives address has been updated
    scenario.verify(dao.data.representatives == new_representatives.address)


@sp.add_test(name="Test cancel proposal")
def test_cancel_proposal():
    # Get the test environment
    testEnvironment = get_test_environment()
    scenario = testEnvironment["scenario"]
    user1 = testEnvironment["user1"]
    user2 = testEnvironment["user2"]
    user3 = testEnvironment["user3"]
    user4 = testEnvironment["user4"]
    user5 = testEnvironment["user5"]
    external_user = testEnvironment["external_user"]
    token = testEnvironment["token"]
    treasury = testEnvironment["treasury"]
    guardians = testEnvironment["guardians"]
    dao = testEnvironment["dao"]

    # User 4 creates a proposal
    proposal_title = sp.utils.bytes_of_string("Dummy title")
    proposal_description = sp.utils.bytes_of_string("Dummy description")
    token_transfers = sp.set_type_expr(
        sp.record(
            fa2=token.address,
            token_id=sp.nat(0),
            distribution=[
                sp.record(amount=sp.nat(10), destination=user1.address),
                sp.record(amount=sp.nat(20), destination=external_user.address)]),
        t=daoGovernanceModule.DAOGovernance.TOKEN_TRANSFERS_TYPE)
    proposal_kind = sp.variant("transfer_token", token_transfers)
    dao.create_proposal(
        title=proposal_title,
        description=proposal_description,
        kind=proposal_kind).run(
            sender=user4, level=10, now=sp.timestamp(100))

    # Check that the tokens in escrow have been transferred
    scenario.verify(token.data.ledger[user4.address] == 400 - 10)
    scenario.verify(token.data.ledger[dao.address] == 10)

    # User 3, 4 and 5 vote as normal users
    dao.token_vote(proposal_id=0, vote=sp.variant("no", sp.unit), max_checkpoints=sp.none).run(
        sender=user3, now=sp.timestamp(400), level=40)
    dao.token_vote(proposal_id=0, vote=sp.variant("no", sp.unit), max_checkpoints=sp.none).run(
        sender=user4, now=sp.timestamp(400), level=40)
    dao.token_vote(proposal_id=0, vote=sp.variant("yes", sp.unit), max_checkpoints=sp.none).run(
        sender=user5, now=sp.timestamp(400), level=40)

    # Check that it's not possible to cancel an innexisting proposal
    dao.cancel_proposal(proposal_id=1, return_escrow=True).run(
        valid=False, sender=user4, now=sp.timestamp(500), level=50, exception="DAO_INEXISTENT_PROPOSAL")

    # Check that only the proposal issuer can cancel the proposal
    dao.cancel_proposal(proposal_id=0, return_escrow=True).run(
        valid=False, sender=user1, now=sp.timestamp(500), level=50, exception="DAO_NOT_ISSUER_OR_GUARDIANS")

    # Cancel the proposal
    dao.cancel_proposal(proposal_id=0, return_escrow=True).run(
        sender=user4, now=sp.timestamp(500), level=50)

    # Check that the contract information has been updated
    scenario.verify(dao.data.proposals[0].status.is_variant("cancelled"))

    # Check that the tokens in escrow have been transferred to the treasury
    scenario.verify(token.data.ledger[user4.address] == 400 - 10)
    scenario.verify(token.data.ledger[dao.address] == 0)
    scenario.verify(token.data.ledger[treasury.address] == 990 + 10)

    # Check that it's not possible to cancel, evaluate or execute the proposal
    dao.cancel_proposal(proposal_id=0, return_escrow=True).run(
        valid=False, sender=user4, now=sp.timestamp(600), level=60, exception="DAO_STATUS_NOT_OPEN_OR_APPROVED")
    dao.evaluate_voting_result(0).run(
        valid=False, sender=user1, now=sp.timestamp(101).add_days(5), level=60, exception="DAO_STATUS_NOT_OPEN")
    dao.execute_proposal(0).run(
        valid=False, sender=user1, now=sp.timestamp(101).add_days(5 + 2), exception="DAO_STATUS_NOT_APPROVED")

    # User 1 creates 3 proposals
    proposal_title = sp.utils.bytes_of_string("Dummy title")
    proposal_description = sp.utils.bytes_of_string("Dummy description")
    proposal_kind = sp.variant("text", sp.unit)
    dao.create_proposal(
        title=proposal_title,
        description=proposal_description,
        kind=proposal_kind).run(sender=user1, level=70)
    dao.create_proposal(
        title=proposal_title,
        description=proposal_description,
        kind=proposal_kind).run(sender=user1, level=70)
    dao.create_proposal(
        title=proposal_title,
        description=proposal_description,
        kind=proposal_kind).run(sender=user1, level=70)

    # Check that the tokens in escrow have been transferred
    scenario.verify(token.data.ledger[user1.address] == 100 - 30)
    scenario.verify(token.data.ledger[dao.address] == 30)

    # The users vote the first new proposal
    dao.token_vote(proposal_id=1, vote=sp.variant("yes", sp.unit), max_checkpoints=sp.none).run(
        sender=user3, now=sp.timestamp(800), level=80)
    dao.token_vote(proposal_id=1, vote=sp.variant("yes", sp.unit), max_checkpoints=sp.none).run(
        sender=user4, now=sp.timestamp(800), level=80)
    dao.token_vote(proposal_id=1, vote=sp.variant("yes", sp.unit), max_checkpoints=sp.none).run(
        sender=user5, now=sp.timestamp(800), level=80)

    # Define the lambda function that will cancel all the proposals
    def guardians_lambda_function(params):
        sp.set_type(params, sp.TUnit)
        cancel_proposal_handle = sp.contract(
            sp.TRecord(proposal_id=sp.TNat, return_escrow=sp.TBool).layout(
                ("proposal_id", "return_escrow")),
            dao.address,
            "cancel_proposal").open_some()
        sp.result([
            sp.transfer_operation(sp.record(proposal_id=1, return_escrow=False), sp.mutez(0), cancel_proposal_handle),
            sp.transfer_operation(sp.record(proposal_id=2, return_escrow=False), sp.mutez(0), cancel_proposal_handle),
            sp.transfer_operation(sp.record(proposal_id=3, return_escrow=False), sp.mutez(0), cancel_proposal_handle)])

    # Add a lambda proposal
    guardians.lambda_function_proposal(guardians_lambda_function).run(sender=user4)

    # Vote for the proposal
    guardians.vote_proposal(proposal_id=0, approval=True).run(sender=user4)
    guardians.vote_proposal(proposal_id=0, approval=True).run(sender=user5)

    # Execute the proposal
    guardians.execute_proposal(0).run(sender=user4, now=sp.timestamp(900), level=90)

    # Check that the contract information has been updated
    scenario.verify(dao.data.proposals[1].status.is_variant("cancelled"))
    scenario.verify(dao.data.proposals[2].status.is_variant("cancelled"))
    scenario.verify(dao.data.proposals[3].status.is_variant("cancelled"))

    # Check that the tokens in escrow have been transferred to the treasury
    scenario.verify(token.data.ledger[user1.address] == 100 - 30)
    scenario.verify(token.data.ledger[dao.address] == 0)
    scenario.verify(token.data.ledger[treasury.address] == 990 + 10 + 30)


@sp.add_test(name="Test supermajority failed proposal")
def test_supermajority_failed_proposal():
    # Get the test environment
    testEnvironment = get_test_environment()
    scenario = testEnvironment["scenario"]
    user1 = testEnvironment["user1"]
    user2 = testEnvironment["user2"]
    user3 = testEnvironment["user3"]
    user4 = testEnvironment["user4"]
    user5 = testEnvironment["user5"]
    external_user = testEnvironment["external_user"]
    token = testEnvironment["token"]
    treasury = testEnvironment["treasury"]
    dao = testEnvironment["dao"]

    # User 4 creates a proposal
    proposal_title = sp.utils.bytes_of_string("Dummy title")
    proposal_description = sp.utils.bytes_of_string("Dummy description")
    token_transfers = sp.set_type_expr(
        sp.record(
            fa2=token.address,
            token_id=sp.nat(0),
            distribution=[
                sp.record(amount=sp.nat(10), destination=user1.address),
                sp.record(amount=sp.nat(20), destination=external_user.address)]),
        t=daoGovernanceModule.DAOGovernance.TOKEN_TRANSFERS_TYPE)
    proposal_kind = sp.variant("transfer_token", token_transfers)
    dao.create_proposal(
        title=proposal_title,
        description=proposal_description,
        kind=proposal_kind).run(
            sender=user4, level=10, now=sp.timestamp(100))

    # Check that the tokens in escrow have been transferred
    scenario.verify(token.data.ledger[user4.address] == 400 - 10)
    scenario.verify(token.data.ledger[dao.address] == 10)

    # Users 1 and 2 vote as representatives
    dao.representatives_vote(proposal_id=0, vote=sp.variant("no", sp.unit)).run(
        sender=user1, now=sp.timestamp(200), level=20)
    dao.representatives_vote(proposal_id=0, vote=sp.variant("no", sp.unit)).run(
        sender=user2, now=sp.timestamp(300), level=30)

    # User 3, 4 and 5 vote as normal users
    dao.token_vote(proposal_id=0, vote=sp.variant("yes", sp.unit), max_checkpoints=sp.none).run(
        sender=user3, now=sp.timestamp(400), level=40)
    dao.token_vote(proposal_id=0, vote=sp.variant("no", sp.unit), max_checkpoints=sp.none).run(
        sender=user4, now=sp.timestamp(400), level=40)
    dao.token_vote(proposal_id=0, vote=sp.variant("no", sp.unit), max_checkpoints=sp.none).run(
        sender=user5, now=sp.timestamp(400), level=40)

    # Evaluate the proposal results
    dao.evaluate_voting_result(0).run(
        sender=user1, now=sp.timestamp(101).add_days(5), level=60)

    # Check that the contract information has been updated
    scenario.verify(dao.data.proposals[0].status.is_variant("rejected"))

    # Check that the tokens in escrow have been transferred to the treasury
    scenario.verify(token.data.ledger[user4.address] == 400 - 10)
    scenario.verify(token.data.ledger[dao.address] == 0)
    scenario.verify(token.data.ledger[treasury.address] == 990 + 10)

    # Check that it's not possible to execute the proposal
    dao.execute_proposal(0).run(
        valid=False, sender=user1, now=sp.timestamp(101).add_days(5 + 2), exception="DAO_STATUS_NOT_APPROVED")


@sp.add_test(name="Test quorum failed proposal")
def test_quorum_failed_proposal():
    # Get the test environment
    testEnvironment = get_test_environment()
    scenario = testEnvironment["scenario"]
    user1 = testEnvironment["user1"]
    user2 = testEnvironment["user2"]
    user3 = testEnvironment["user3"]
    user4 = testEnvironment["user4"]
    user5 = testEnvironment["user5"]
    external_user = testEnvironment["external_user"]
    token = testEnvironment["token"]
    treasury = testEnvironment["treasury"]
    dao = testEnvironment["dao"]

    # User 4 creates a proposal
    proposal_title = sp.utils.bytes_of_string("Dummy title")
    proposal_description = sp.utils.bytes_of_string("Dummy description")
    token_transfers = sp.set_type_expr(
        sp.record(
            fa2=token.address,
            token_id=sp.nat(0),
            distribution=[
                sp.record(amount=sp.nat(10), destination=user1.address),
                sp.record(amount=sp.nat(20), destination=external_user.address)]),
        t=daoGovernanceModule.DAOGovernance.TOKEN_TRANSFERS_TYPE)
    proposal_kind = sp.variant("transfer_token", token_transfers)
    dao.create_proposal(
        title=proposal_title,
        description=proposal_description,
        kind=proposal_kind).run(
            sender=user4, level=10, now=sp.timestamp(100))

    # Check that the tokens in escrow have been transferred
    scenario.verify(token.data.ledger[user4.address] == 400 - 10)
    scenario.verify(token.data.ledger[dao.address] == 10)

    # Users 1 and 2 vote as representatives
    dao.representatives_vote(proposal_id=0, vote=sp.variant("yes", sp.unit)).run(
        sender=user1, now=sp.timestamp(200), level=20)
    dao.representatives_vote(proposal_id=0, vote=sp.variant("yes", sp.unit)).run(
        sender=user2, now=sp.timestamp(300), level=30)

    # User 5 votes as normal user
    dao.token_vote(proposal_id=0, vote=sp.variant("yes", sp.unit), max_checkpoints=sp.none).run(
        sender=user5, now=sp.timestamp(400), level=40)

    # Evaluate the proposal results
    dao.evaluate_voting_result(0).run(
        sender=user1, now=sp.timestamp(101).add_days(5), level=60)

    # Check that the contract information has been updated
    scenario.verify(dao.data.proposals[0].status.is_variant("rejected"))

    # Check that the tokens in escrow have been transferred back to user 4
    scenario.verify(token.data.ledger[user4.address] == 400)
    scenario.verify(token.data.ledger[dao.address] == 0)

    # Check that it's not possible to execute the proposal
    dao.execute_proposal(0).run(
        valid=False, sender=user1, now=sp.timestamp(101).add_days(5 + 2), exception="DAO_STATUS_NOT_APPROVED")


@sp.add_test(name="Test set representatives")
def test_set_representatives():
    # Get the test environment
    testEnvironment = get_test_environment()
    scenario = testEnvironment["scenario"]
    user1 = testEnvironment["user1"]
    user2 = testEnvironment["user2"]
    user3 = testEnvironment["user3"]
    dao = testEnvironment["dao"]
    representatives = testEnvironment["representatives"]

    # Create a new representatives account
    new_representatives = sp.test_account("new_representatives")

    # Define the lambda function that will set the new representatives address
    def representatives_lambda_function(params):
        sp.set_type(params, sp.TUnit)
        set_representatives_handle = sp.contract(
            sp.TAddress, dao.address, "set_representatives").open_some()
        sp.result([sp.transfer_operation(
            new_representatives.address, sp.mutez(0), set_representatives_handle)])

    # Check the initial representatives address
    scenario.verify(dao.data.representatives == representatives.address)

    # Add a lambda proposal
    representatives.add_proposal(sp.variant("lambda_function", representatives_lambda_function)).run(sender=user1)

    # Vote for the proposal
    representatives.vote_proposal(proposal_id=0, approval=True).run(sender=user1)
    representatives.vote_proposal(proposal_id=0, approval=False).run(sender=user2)
    representatives.vote_proposal(proposal_id=0, approval=True).run(sender=user3)

    # Execute the proposal
    representatives.execute_proposal(0).run(sender=user3)

    # Check that the representatives address has been updated
    scenario.verify(dao.data.representatives == new_representatives.address)

    # Check that the old representatives cannot set the representatives again
    representatives.add_proposal(sp.variant("lambda_function", representatives_lambda_function)).run(sender=user1)
    representatives.vote_proposal(proposal_id=1, approval=True).run(sender=user1)
    representatives.vote_proposal(proposal_id=1, approval=False).run(sender=user2)
    representatives.vote_proposal(proposal_id=1, approval=True).run(sender=user3)
    representatives.execute_proposal(1).run(
        valid=False, sender=user3, exception="DAO_NOT_DAO_OR_REPRESENTATIVES")


@sp.add_test(name="Test set guardians")
def test_set_guardians():
    # Get the test environment
    testEnvironment = get_test_environment()
    scenario = testEnvironment["scenario"]
    user4 = testEnvironment["user4"]
    user5 = testEnvironment["user5"]
    dao = testEnvironment["dao"]
    guardians = testEnvironment["guardians"]

    # Create a new DAO guardians account
    new_guardians = sp.test_account("new_guardians")

    # Define the lambda function that will set the new guardians address
    def guardians_lambda_function(params):
        sp.set_type(params, sp.TUnit)
        set_guardians_handle = sp.contract(
            sp.TAddress, dao.address, "set_guardians").open_some()
        sp.result([sp.transfer_operation(
            new_guardians.address, sp.mutez(0), set_guardians_handle)])

    # Check the initial DAO guardians address
    scenario.verify(dao.data.guardians == guardians.address)

    # Add a lambda proposal
    guardians.lambda_function_proposal(guardians_lambda_function).run(sender=user4)

    # Vote for the proposal
    guardians.vote_proposal(proposal_id=0, approval=True).run(sender=user4)
    guardians.vote_proposal(proposal_id=0, approval=True).run(sender=user5)

    # Execute the proposal
    guardians.execute_proposal(0).run(sender=user4)

    # Check that the representatives address has been updated
    scenario.verify(dao.data.guardians == new_guardians.address)

    # Check that the old DAO guardians cannot set the guardians again
    guardians.lambda_function_proposal(guardians_lambda_function).run(sender=user4)
    guardians.vote_proposal(proposal_id=1, approval=True).run(sender=user4)
    guardians.vote_proposal(proposal_id=1, approval=True).run(sender=user5)
    guardians.execute_proposal(1).run(
        valid=False, sender=user4, exception="DAO_NOT_DAO_OR_GUARDIANS")


@sp.add_test(name="Test admin")
def test_admin():
    # Get the test environment
    testEnvironment = get_test_environment()
    scenario = testEnvironment["scenario"]
    admin = testEnvironment["admin"]
    dao = testEnvironment["dao"]

    # Create a new treasury account
    new_treasury = sp.test_account("new_treasury")

    # Update the DAO treasury address
    dao.set_treasury(new_treasury.address).run(sender=admin)

    # Check that the treasury address has been updated
    scenario.verify(dao.data.treasury == new_treasury.address)

    # Update the DAO quorum
    dao.set_quorum(2).run(sender=admin)

    # Check that the quorum has been updated
    scenario.verify(dao.data.quorum == 2)


@sp.add_test(name="Test integer square root")
def test_integer_square_root():
    # Get the test environment
    testEnvironment = get_test_environment()
    scenario = testEnvironment["scenario"]
    dao = testEnvironment["dao"]

    dao.get_integer_square_root(0)
    scenario.verify(dao.data.counter == 0)

    dao.get_integer_square_root(1)
    scenario.verify(dao.data.counter == 1)

    dao.get_integer_square_root(3)
    scenario.verify(dao.data.counter == 1)

    dao.get_integer_square_root(4)
    scenario.verify(dao.data.counter == 2)

    dao.get_integer_square_root(8)
    scenario.verify(dao.data.counter == 2)

    dao.get_integer_square_root(9)
    scenario.verify(dao.data.counter == 3)

    dao.get_integer_square_root(10)
    scenario.verify(dao.data.counter == 3)

    dao.get_integer_square_root(12345 * 12345 - 1)
    scenario.verify(dao.data.counter == 12344)

    dao.get_integer_square_root(12345 * 12345)
    scenario.verify(dao.data.counter == 12345)

    dao.get_integer_square_root(12345 * 12345 + 1)
    scenario.verify(dao.data.counter == 12345)


@sp.add_test(name="Test quadratic voting")
def test_quadratic_voting():
    # Get the test environment
    decimals = 1000000
    testEnvironment = get_test_environment(
        vote_weight_mode="quadratic", decimals=decimals)
    scenario = testEnvironment["scenario"]
    user1 = testEnvironment["user1"]
    user2 = testEnvironment["user2"]
    user3 = testEnvironment["user3"]
    user4 = testEnvironment["user4"]
    user5 = testEnvironment["user5"]
    user6 = testEnvironment["user6"]
    external_user = testEnvironment["external_user"]
    token = testEnvironment["token"]
    treasury = testEnvironment["treasury"]
    representatives = testEnvironment["representatives"]
    dao = testEnvironment["dao"]

    # User 4 creates a proposal
    proposal_title = sp.utils.bytes_of_string("Dummy title")
    proposal_description = sp.utils.bytes_of_string("Dummy description")
    proposal_kind = sp.variant("text", sp.unit)
    dao.create_proposal(
        title=proposal_title,
        description=proposal_description,
        kind=proposal_kind).run(
            sender=user4, level=10, now=sp.timestamp(100))

    # User 1 and 2 vote as representatives
    dao.representatives_vote(proposal_id=0, vote=sp.variant("abstain", sp.unit)).run(
        sender=user1, now=sp.timestamp(200), level=20)
    dao.representatives_vote(proposal_id=0, vote=sp.variant("yes", sp.unit)).run(
        sender=user2, now=sp.timestamp(300), level=30)

    # Check that the contract information has been updated
    scenario.verify(dao.data.proposals[0].representatives_votes.total == 2)
    scenario.verify(dao.data.proposals[0].representatives_votes.positive == 1)
    scenario.verify(dao.data.proposals[0].representatives_votes.negative == 0)
    scenario.verify(dao.data.proposals[0].representatives_votes.abstain == 1)
    scenario.verify(dao.data.proposals[0].representatives_votes.participation == 2)
    scenario.verify(dao.data.representatives_votes[(0, "community1")].is_variant("abstain"))
    scenario.verify(dao.data.representatives_votes[(0, "community2")].is_variant("yes"))

    # User 3, 4 and 5 vote as normal users
    dao.token_vote(proposal_id=0, vote=sp.variant("yes", sp.unit), max_checkpoints=sp.none).run(
        sender=user3, now=sp.timestamp(400), level=40)
    dao.token_vote(proposal_id=0, vote=sp.variant("yes", sp.unit), max_checkpoints=sp.none).run(
        sender=user4, now=sp.timestamp(400), level=40)
    dao.token_vote(proposal_id=0, vote=sp.variant("no", sp.unit), max_checkpoints=sp.none).run(
        sender=user5, now=sp.timestamp(400), level=40)

    # Check that the contract information has been updated
    scenario.verify(dao.data.proposals[0].token_votes.total == 100 * int(pow(300 * decimals / 10000, 0.5)) + 100 * int(pow(400 * decimals / 10000, 0.5)) + 100 * int(pow(5 * decimals / 10000, 0.5)))
    scenario.verify(dao.data.proposals[0].token_votes.positive == 100 * int(pow(300 * decimals / 10000, 0.5)) + 100 * int(pow(400 * decimals / 10000, 0.5)))
    scenario.verify(dao.data.proposals[0].token_votes.negative == 100 * int(pow(5 * decimals / 10000, 0.5)))
    scenario.verify(dao.data.proposals[0].token_votes.abstain == 0)
    scenario.verify(dao.data.proposals[0].token_votes.participation == 3)
    scenario.verify(dao.data.representatives_votes[(0, "community1")].is_variant("abstain"))
    scenario.verify(dao.data.representatives_votes[(0, "community2")].is_variant("yes"))
    scenario.verify(dao.data.token_votes[(0, user3.address)].vote.is_variant("yes"))
    scenario.verify(dao.data.token_votes[(0, user3.address)].weight == 100 * int(pow(300 * decimals / 10000, 0.5)))
    scenario.verify(dao.data.token_votes[(0, user4.address)].vote.is_variant("yes"))
    scenario.verify(dao.data.token_votes[(0, user4.address)].weight == 100 * int(pow(400 * decimals / 10000, 0.5)))
    scenario.verify(dao.data.token_votes[(0, user5.address)].vote.is_variant("no"))
    scenario.verify(dao.data.token_votes[(0, user5.address)].weight == 100 * int(pow(5 * decimals / 10000, 0.5)))

<<<<<<< HEAD
if ('tzip16_error_lint' in environ.get('TEIA_SC_PARAMS','').split(':') and
    type(daoGovernanceModule.DAOGovernance.error_collection).__name__ == 'ErrorCollection'):
    @sp.add_test(name="Lint FAILWITH messages")
    def test_error_message_rules():
        scenario = sp.test_scenario()
        daoGovernanceModule.DAOGovernance.error_collection.scenario_linting_report(scenario)
=======

@sp.add_test(name="Lint FAILWITH messages")
def test_error_message_rules():
    scenario = sp.test_scenario()
    daoGovernanceModule.DAOGovernance.error_collection.scenario_linting_report(scenario)
>>>>>>> 0faf5a3b
<|MERGE_RESOLUTION|>--- conflicted
+++ resolved
@@ -1270,17 +1270,10 @@
     scenario.verify(dao.data.token_votes[(0, user5.address)].vote.is_variant("no"))
     scenario.verify(dao.data.token_votes[(0, user5.address)].weight == 100 * int(pow(5 * decimals / 10000, 0.5)))
 
-<<<<<<< HEAD
+
 if ('tzip16_error_lint' in environ.get('TEIA_SC_PARAMS','').split(':') and
     type(daoGovernanceModule.DAOGovernance.error_collection).__name__ == 'ErrorCollection'):
     @sp.add_test(name="Lint FAILWITH messages")
     def test_error_message_rules():
         scenario = sp.test_scenario()
-        daoGovernanceModule.DAOGovernance.error_collection.scenario_linting_report(scenario)
-=======
-
-@sp.add_test(name="Lint FAILWITH messages")
-def test_error_message_rules():
-    scenario = sp.test_scenario()
-    daoGovernanceModule.DAOGovernance.error_collection.scenario_linting_report(scenario)
->>>>>>> 0faf5a3b
+        daoGovernanceModule.DAOGovernance.error_collection.scenario_linting_report(scenario)